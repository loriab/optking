# JSON class for json_object storage and manipulation.
import copy
import math
import logging

<<<<<<< HEAD
import history
import numpy as np
=======
from . import history
>>>>>>> 5fe1a478


class jsonSchema:

    def __init__(self, JSON_dict):
        if JSON_dict['schema_name'] == 'qc_schema_input':
            self.optking_json = copy.deepcopy(JSON_dict)
            self.optking_json['molecule']['fix_com'] = True
            self.optking_json['molecule']['fix_orientation'] = True
        else:
            raise ValueError("JSON file must match the qc_schema_input")

    def __str__(self):
        return str(self.optking_json)

    def update_geom_and_driver(self, geom, driver='gradient'):
        """Updates jsonSchema for requesting calculation

        Parameters
        ----------
        geom : list of float
            cartesian geometry 1D list
        driver : str, optional
            deafult is gradient. Other options: hessian or energy

        Returns
        -------
        json_for_input : dict
        """
        self.optking_json['molecule']['geometry'] = geom
        json_for_input = copy.deepcopy(self.optking_json)
        json_for_input['driver'] = driver

        return json_for_input

    # TODO revist once options for optimizer is finalized
    def find_optking_options(self):
        """ Parse JSON dict for optking specific options"""

        if 'optimizer' in self.optking_json['keywords']:
            optking_options = self.optking_json['keywords']['optimizer']
            del self.optking_json['keywords']['optimizer']  # remove to preserve json file for QM
            return optking_options
        else:
            return {}

    # TODO turn off logging_file if using json
    # TODO error output to json_output file
    def generate_json_output(self, geom):
        """ Creates json style dictionary to summarize optimization

        Parameters
        ----------
        geom : ndarray
            (nat, 3) cartesian geometry

        Returns
        -------
        json_output : dict
        """
        json_output = {'schema_name': 'qc_schema_output'}
        json_output['provenance'] = {'creator': 'optking', 'version': '3.0?',
                                     'routine': 'runoptkingjson'}
        json_output['return_result'] = self.to_JSON_geom(geom)
        json_output['success'] = 'true'
        json_output['properties'] = {'return_energy': history.oHistory[-1].E,
                                     'nuclear_repulsion_energy':
                                         history.oHistory.nuclear_repulsion_energy}
        json_output['properties']['steps'] = history.oHistory.summary()
        return json_output

    @staticmethod
    def to_JSON_geom(geom):
        """ Converts optking geom to list for JSON

        Parameters
        ----------
        geom : ndarray
            cartesian geometry

        Returns
        -------
        j_geom : list
        """
        j_geom = [i for i in geom.flat]
        return j_geom

    @staticmethod
    def get_JSON_result(json_data, driver, nuc=False):
        """ Parse JSON file from QM program for result of calculation

        Parameters
        ----------
        json_data : dict
        driver : str
            gradient, hessian, or energy
        nuc : boolean, optional
            return nuclar repulsion energy as well

        Returns
        -------
        return_result : float or ndarray
            float if energy. ndarray if gradient or hessian
        return_energy : float
        return_nuc : float
        """

        if json_data['schema_name'] == 'qc_schema_output':
            if driver == 'gradient':
                return_result = np.asarray(json_data['return_result'])
                return_energy = json_data['properties']['return_energy']
            elif driver == 'hessian':
                return_result = np.asarray(json_data['return_result'])
                nat_3 = int(math.sqrt(len(return_result)))
                return_result.shape = (nat_3, nat_3)
            elif driver == 'energy':
                return_result = json_data['return_result']

            return_nuc = json_data['properties']['nuclear_repulsion_energy']
            if driver == 'gradient' and nuc:
                return return_energy, return_result, return_nuc
            elif driver == 'gradient':
                return return_energy, return_result
            elif nuc:
                return return_result, return_nuc
            else:
                return return_result

    @classmethod
    def make_qcschema(cls, geom, symbols, QM_method, basis, keywords):
        """ Creates a qc_schmea according to MolSSI qc_schema_input version 1

        Parameters
        ----------
        geom : list of float
            cartesian geom (1D list)
        symbols : list of str
             atomic symbols (1D list)
        QM_method: str
        basis : str
        keywords : dict of str
            all options (currently)
        """
        qcschema = {"schema_name": "qc_schema_input", "schema_version": 1, "molecule":
                    {"geometry": geom, "symbols": symbols, "fix_com": True,
                     "fix_orientation": True},
                    "driver": "", "model": {"method": QM_method, "basis": basis},
                    "keywords": keywords}

        return cls(qcschema)<|MERGE_RESOLUTION|>--- conflicted
+++ resolved
@@ -2,13 +2,9 @@
 import copy
 import math
 import logging
+import numpy as np
 
-<<<<<<< HEAD
-import history
-import numpy as np
-=======
 from . import history
->>>>>>> 5fe1a478
 
 
 class jsonSchema:
