from itertools import combinations, permutations
import logging
import numpy as np

<<<<<<< HEAD
import bend
import cart
import covRadii
import optExceptions
import optparams as op
import physconst as pc
import stre
import tors
import v3d
# from intcosMisc import qValues
=======
from . import bend
from . import cart
from . import covRadii
from . import optExceptions
from . import optparams as op
from . import physconst as pc
from . import stre
from . import tors
from . import v3d
from .intcosMisc import qValues
>>>>>>> 5fe1a478


def connectivityFromDistances(geom, Z):
    """
    Creates a matrix (1 or 0) to describe molecular connectivity based on
    nuclear distances
    Parameters
    ----------
        geom : ndarray
            (nat, 3) cartesian geometry
        Z : list
            (nat) list of atomic numbers

    Returns
    -------
        C : ndarray
            (nat, nat)
    """
    nat = geom.shape[0]
    C = np.zeros((len(geom), len(geom)), bool)
    # logger = logging.getLogger(__name__)
    for i, j in combinations(range(nat), 2):
        R = v3d.dist(geom[i], geom[j])
        Rcov = (covRadii.R[int(Z[i])] + covRadii.R[int(Z[j])]) / pc.bohr2angstroms
        # logger.debug("Trying to connect atoms " + str(i) + ' and ' + str(j) + " distance is: " +
        #            str((covRadii.R[int(Z[i])] + covRadii.R[int(Z[j])]) / pc.bohr2angstroms))
        if R < op.Params.covalent_connect * Rcov:
            C[i, j] = C[j, i] = True

    return C


def addIntcosFromConnectivity(C, intcos, geom):
    """
    Calls add_x_FromConnectivity for each internal coordinate type
    Parameters
    ----------
    C : ndarray
        (nat, nat) matrix desribing connectivity
        see intcosMisc.connectivityFromDistances()
    intcos : list
            (nat) list of current internal coordiantes (Stre, Bend, Tors)
    geom : ndarray
        (nat, 3) cartesian geometry
    """
    addStreFromConnectivity(C, intcos)
    addBendFromConnectivity(C, intcos, geom)
    addTorsFromConnectivity(C, intcos, geom)


def addStreFromConnectivity(C, intcos):
    """
    Adds stretches from connectivity

    Parameters
    ----------
    C : ndarray
        (nat, nat)
    intcos : list
        (nat)
    Returns
    -------
    int
        number of stretches added
    """

    # Norig = len(intcos)
    for i, j in combinations(range(len(C)), 2):
        if C[i, j]:
            s = stre.Stre(i, j)
            if s not in intcos:
                intcos.append(s)
    # return len(intcos) - Norig  # return number added


def addBendFromConnectivity(C, intcos, geom):
    """
    Adds Bends from connectivity

    Paramters
    ---------
    C : ndarray
        (nat, nat) unitary connectivity matrix
    intcos : list
        (nat) list of internal coordinates
    geom : ndarray
        (nat, 3) cartesian geometry
    Returns
    -------
    float
        number of bends added
    """

    # Norig = len(intcos)
    nat = len(geom)
    for i, j in permutations(range(nat), 2):
        if C[i, j]:
            for k in range(i + 1, nat):  # make i<k; the constructor checks too
                if C[j, k]:
                    try:
                        val = v3d.angle(geom[i], geom[j], geom[k])
                    except optExceptions.AlgFail:
                        pass
                    else:
                        if val > op.Params.linear_bend_threshold:
                            b = bend.Bend(i, j, k, bendType="LINEAR")
                            if b not in intcos:
                                intcos.append(b)

                            b2 = bend.Bend(i, j, k, bendType="COMPLEMENT")
                            if b2 not in intcos:
                                intcos.append(b2)
                        else:
                            b = bend.Bend(i, j, k)
                            if b not in intcos:
                                intcos.append(b)
    # return len(intcos) - Norig


def addTorsFromConnectivity(C, intcos, geom):
    """
    Add torisions for all bonds present and determine linearity from existance of
    linear bends

    Parameters
    ----------
    C : ndarray
        (nat, nat) connectivity matrix
    intcos : list
        (nat) list of stretches, bends, etc...
    geom : ndarray
        (nat, 3) cartesian geometry
    Returns
    -------
    float
        number of torsions added
    """

    # Norig = len(intcos)
    Natom = len(geom)

    # Find i-j-k-l where i-j-k && j-k-l are NOT collinear.
    for i, j in permutations(range(Natom), 2):
        if C[i, j]:
            for k in range(Natom):
                if C[k, j] and k != i:

                    # ensure i-j-k is not collinear; that a regular such bend exists
                    b = bend.Bend(i, j, k)
                    if b not in intcos:
                        continue

                    for l in range(i + 1, Natom):
                        if C[l, k] and l != j:

                            # ensure j-k-l is not collinear
                            b = bend.Bend(j, k, l)
                            if b not in intcos:
                                continue

                            t = tors.Tors(i, j, k, l)
                            if t not in intcos:
                                intcos.append(t)

    # Search for additional torsions around collinear segments.
    # Find collinear fragment j-m-k
    for j, m in permutations(range(Natom), 2):
        if C[j, m]:
            for k in range(j + 1, Natom):
                if C[k, m]:
                    # ignore if regular bend
                    b = bend.Bend(j, m, k)
                    if b in intcos:
                        continue

                    # Found unique, collinear j-m-k
                    # Count atoms bonded to m.
                    nbonds = sum(C[m])

                    if nbonds == 2:  # Nothing else is bonded to m

                        # look for an 'I' for I-J-[m]-k-L such that I-J-K is not collinear
                        J = j
                        i = 0
                        while i < Natom:
                            if C[i, J] and i != m:  # i!=J i!=m
                                b = bend.Bend(i, J, k, bendType='LINEAR')
                                if b in intcos:  # i,J,k is collinear
                                    J = i
                                    i = 0
                                    continue
                                else:  # have I-J-[m]-k. Look for L.
                                    I = i
                                    K = k
                                    l = 0
                                    while l < Natom:
                                        if C[l, K] and l != m and l != j and l != i:
                                            b = bend.Bend(l, K, J, bendType='LINEAR')
                                            if b in intcos:  # J-K-l is collinear
                                                K = l
                                                l = 0
                                                continue
                                            else:  # Have found I-J-K-L.
                                                L = l
                                                try:
                                                    val = v3d.tors(
                                                        geom[I], geom[J], geom[K], geom[L])
                                                except optExceptions.AlgFail:
                                                    pass
                                                else:
                                                    t = tors.Tors(I, J, K, L)
                                                    if t not in intcos:
                                                        intcos.append(t)
                                        l += 1
                            i += 1
    # return len(intcos) - Norig


def addCartesianIntcos(intcos, geom):
    """
    Add cartesian coordiantes to intcos (takes place of internal coordiantes)
    Parameters
    ----------
    intcos : list
        (nat) list of coordinates
    geom : ndarray
        (nat, 3) cartesian geometry
    Returns
    -------
    float
        number of coordinates added
    """

    # Norig = len(intcos)
    Natom = len(geom)

    for i in range(Natom):
        intcos.append(cart.Cart(i, 'X'))
        intcos.append(cart.Cart(i, 'Y'))
        intcos.append(cart.Cart(i, 'Z'))

    # return len(intcos) - Norig


def linearBendCheck(intcos, geom, dq):
    """
    Identifies near linear angles
    Paramters
    ---------
    intcos : list
        (nat) list of stretches, bends, etc
    geom : ndarray
        (nat, 3) cartesian geometry
    dq : ndarray

    Returns
    -------
    list
        missing linear bends
    """

    logger = logging.getLogger(__name__)
    linearBends = []

    # TODO This will need generalized later for combination coordinates.
    # q = qValues(intcos, geom)

    for i, intco in enumerate(intcos):
        if isinstance(intco, bend.Bend):
            newVal = intco.q(geom) + dq[i]
            A = intco.A
            B = intco.B
            C = intco.C

            # <ABC < 0.  A-C-B should be linear bends.
            if newVal < 0.0:
                linearBends.append(bend.Bend(A, C, B, bendType="LINEAR"))
                linearBends.append(bend.Bend(A, C, B, bendType="COMPLEMENT"))

            # <ABC~pi. Add A-B-C linear bends.
            elif newVal > op.Params.linear_bend_threshold:
                linearBends.append(bend.Bend(A, B, C, bendType="LINEAR"))
                linearBends.append(bend.Bend(A, B, C, bendType="COMPLEMENT"))

    linearBendsMissing = []
    if linearBends:
        linear_bend_string = ("\n\tThe following linear bends should be present:\n")
        for b in linearBends:
            linear_bend_string += '\t' + str(b)

            if b in intcos:
                linear_bend_string += (", already present.\n")
            else:
                linear_bend_string += (", missing.\n")
                linearBendsMissing.append(b)
        logger.warning(linearBendsMissing)
    return linearBendsMissing


def freezeStretchesFromInputAtomList(frozenStreList, oMolsys):
    """
    Freezes stretch coordinate between atoms
    Parameters
    ----------
    frozenStreList : list
        (2*x) list of pairs of atoms. 1 indexed
    oMolsys : object
        optking molecular system
    """

    logger = logging.getLogger(__name__)
    if len(frozenStreList) % 2 != 0:
        raise optExceptions.OptFail(
            "Number of atoms in frozen stretch list not divisible by 2.")

    for i in range(0, len(frozenStreList), 2):
        stretch = stre.Stre(frozenStreList[i] - 1, frozenStreList[i + 1] - 1, frozen=True)
        f = checkFragment(stretch.atoms, oMolsys)
        try:
            frozen_stretch = oMolsys._fragments[f]._intcos.index(stretch)
            oMolsys._fragments[f]._intcos[frozen_stretch].frozen = True
        except ValueError:
            logger.info("Stretch to be frozen not present, so adding it.\n")
            oMolsys._fragments[f]._intcos.append(stretch)


def freezeBendsFromInputAtomList(frozenBendList, oMolsys):
    """
    Freezes bend coordinates
    Parameters
    ----------
    frozenBendList : list
        (3*x) list of triplets of atoms
    oMolsys : object
        optking molecular system
    """
    logger = logging.getLogger(__name__)
    if len(frozenBendList) % 3 != 0:
        raise optExceptions.OptFail(
            "Number of atoms in frozen bend list not divisible by 3.")

    for i in range(0, len(frozenBendList), 3):
        bendFroz = bend.Bend(
            frozenBendList[i] - 1,
            frozenBendList[i + 1] - 1,
            frozenBendList[i + 2] - 1,
            frozen=True)
        f = checkFragment(bendFroz.atoms, oMolsys)
        try:
            freezing_bend = oMolsys._fragments[f]._intcos.index(bendFroz)
            oMolsys._fragments[f]._intcos[freezing_bend].frozen = True
        except ValueError:
            logger.info("Frozen bend not present, so adding it.\n")
            oMolsys._fragments[f]._intcos.append(bendFroz)


def freezeTorsionsFromInputAtomList(frozenTorsList, oMolsys):
    """
    Freezes dihedral angles
    Paramters
    ---------
    frozenTorsList : list
        (4*x) list of atoms in sets of four
    oMolsys: object
        optking molecular system
    """
    if len(frozenTorsList) % 4 != 0:
        raise optExceptions.OptFail(
            "Number of atoms in frozen torsion list not divisible by 4.")

    for i in range(0, len(frozenTorsList), 4):
        torsAngle = tors.Tors(
            frozenTorsList[i] - 1,
            frozenTorsList[i + 1] - 1,
            frozenTorsList[i + 2] - 1,
            frozenTorsList[i + 3] - 1,
            frozen=True)
        f = checkFragment(torsAngle.atoms, oMolsys)
        try:
            freezing_tors = oMolsys._fragments[f]._intcos.index(torsAngle)
            oMolsys._fragments[f]._intcos[freezing_tors].frozen = True
        except ValueError:
            logging.info("Frozen dihedral not present, so adding it.\n")
            oMolsys._fragments[f]._intcos.append(torsAngle)


def freeze_cartesians_from_input_list(frozen_cart_list, oMolsys):
    """ params: List of integers indicating atoms, and then 'x' or 'xy', etc.
    indicating cartesians to be frozen

    Parameters
    ----------
    frozen_cart_list : string
        uses 1 indexing for atoms. number xy or z or any combo
        add example
    """
    logger = logging.getLogger(__name__)
    for i in range(0, len(frozen_cart_list), 2):
        at = frozen_cart_list[i] - 1
        f = oMolsys.atom2frag_index(at)  # get frag
        for xyz in frozen_cart_list[i+1]:
            newCart = cart.Cart(at, xyz, frozen=True)
            try:
                freezing_cart = oMolsys._fragments[f]._intcos.index(newCart)
                oMolsys._fragments[f]._intcos[freezing_cart].frozen = True
            except ValueError:
                logger.info("\tFrozen cartesian not present, so adding it.\n")
                oMolsys._fragments[f]._intcos.append(newCart)


def checkFragment(atomList, oMolsys):
    """Check if a group of atoms are in the same fragment (or not).
    Implicitly this function also returns a ValueError for too high atom indices.
    Raise error if different, return fragment if same.
    """
    logger = logging.getLogger(__name__)
    fragList = oMolsys.atomList2uniqueFragList(atomList)
    if len(fragList) != 1:
        logger.error(
            "Coordinate contains atoms in different fragments. Not currently supported.\n"
        )
        raise optExceptions.OptFail("Atom list contains multiple fragments.")
    return fragList[0]


# TODO Length mod 3 should be checked in optParams
def fixStretchesFromInputList(fixedStreList, oMolsys):
    logger = logging.getLogger(__name__)
    for i in range(0, len(fixedStreList), 3):  # loop over fixed stretches
        stretch = stre.Stre(fixedStreList[i] - 1, fixedStreList[i + 1] - 1)
        val = fixedStreList[i + 2] / stretch.qShowFactor
        stretch.fixedEqVal = val
        f = checkFragment(stretch.atoms, oMolsys)
        try:
            fixing_stretch = oMolsys._fragments[f]._intcos.index(stretch)
            oMolsys._fragments[f]._intcos[fixing_stretch].fixedEqVal = val
        except ValueError:
            logger.info("Fixed stretch not present, so adding it.\n")
            oMolsys._fragments[f]._intcos.append(stretch)


def fixBendsFromInputList(fixedBendList, oMolsys):
    logger = logging.getLogger(__name__)
    for i in range(0, len(fixedBendList), 4):  # loop over fixed bends
        one_bend = bend.Bend(fixedBendList[i] - 1, fixedBendList[i + 1] - 1,
                             fixedBendList[i + 2] - 1)
        val = fixedBendList[i + 3] / one_bend.qShowFactor
        one_bend.fixedEqVal = val
        f = checkFragment(one_bend.atoms, oMolsys)
        try:
            fixing_bend = oMolsys._fragments[f]._intcos.index(one_bend)
            oMolsys._fragments[f]._intcos[fixing_bend].fixedEqVal = val
        except ValueError:
            logger.info("Fixed bend not present, so adding it.\n")
            oMolsys._fragments[f]._intcos.append(one_bend)


def fixTorsionsFromInputList(fixedTorsList, oMolsys):
    logger = logging.getLogger(__name__)
    for i in range(0, len(fixedTorsList), 5):  # loop over fixed dihedrals
        one_tors = tors.Tors(fixedTorsList[i] - 1, fixedTorsList[i + 1] - 1,
                             fixedTorsList[i + 2] - 1, fixedTorsList[i + 3] - 1)
        val = fixedTorsList[i + 4] / one_tors.qShowFactor
        one_tors.fixedEqVal = val
        f = checkFragment(one_tors.atoms, oMolsys)
        try:
            fixing_tors = oMolsys._fragments[f]._intcos.index(one_tors)
            oMolsys._fragments[f]._intcos[fixing_tors].fixedEqVal = val
        except ValueError:
            logger.info("Fixed torsion not present, so adding it.\n")
            oMolsys._fragments[f]._intcos.append(one_tors)


def addFrozenAndFixedIntcos(oMolsys):
    if op.Params.frozen_distance:
        freezeStretchesFromInputAtomList(op.Params.frozen_distance, oMolsys)
    if op.Params.frozen_bend:
        freezeBendsFromInputAtomList(op.Params.frozen_bend, oMolsys)
    if op.Params.frozen_dihedral:
        freezeTorsionsFromInputAtomList(op.Params.frozen_dihedral, oMolsys)
    if op.Params.frozen_cartesian:
        freeze_cartesians_from_input_list(op.Params.frozen_cartesian, oMolsys)

    if op.Params.fixed_distance:
        fixStretchesFromInputList(op.Params.fixed_distance, oMolsys)
    if op.Params.fixed_bend:
        fixBendsFromInputList(op.Params.fixed_bend, oMolsys)
    if op.Params.fixed_dihedral:
        fixTorsionsFromInputList(op.Params.fixed_dihedral, oMolsys)<|MERGE_RESOLUTION|>--- conflicted
+++ resolved
@@ -2,18 +2,6 @@
 import logging
 import numpy as np
 
-<<<<<<< HEAD
-import bend
-import cart
-import covRadii
-import optExceptions
-import optparams as op
-import physconst as pc
-import stre
-import tors
-import v3d
-# from intcosMisc import qValues
-=======
 from . import bend
 from . import cart
 from . import covRadii
@@ -24,7 +12,6 @@
 from . import tors
 from . import v3d
 from .intcosMisc import qValues
->>>>>>> 5fe1a478
 
 
 def connectivityFromDistances(geom, Z):
